--- conflicted
+++ resolved
@@ -45,12 +45,8 @@
         Depot mainDepot = new Depot(
             Constants.MAIN_PLANT_ID, 
             Constants.CENTRAL_STORAGE_LOCATION,
-<<<<<<< HEAD
-            500, true);
-=======
             500, true, true
         );
->>>>>>> a43e2716
         mainDepot.refillGLP();
         
         // Aux depots
